--- conflicted
+++ resolved
@@ -97,17 +97,13 @@
 		glog.Fatalf("Node Agent is not running on the right platform")
 	}
 
-<<<<<<< HEAD
+	glog.Infof("Node Agent starts successfully.")
 	retries := 0
 	retrialInterval := certRequestRetrialInterval
 	success := false
-=======
-	glog.Info("Node Agent starts successfully.")
->>>>>>> 2ef56276
 	for {
 		glog.Infof("Sending CSR (retrial #%d) ...", retries)
 		privKey, resp, err := na.sendCSR()
-<<<<<<< HEAD
 		if err == nil && resp != nil && resp.IsApproved {
 			cert, certErr := pki.ParsePemEncodedCertificate(resp.SignedCertChain)
 			if certErr != nil {
@@ -119,7 +115,7 @@
 				waitTime := certTTL - time.Duration(certRenewalGracePeriodPercentage/100)*certTTL
 				timer := time.NewTimer(waitTime)
 				na.writeToFile(privKey, resp.SignedCertChain)
-				glog.Infof("Obtained new cert. Will renew in %s", waitTime.String())
+				glog.Infof("CSR is approved successfully. Will renew cert in %s", waitTime.String())
 				retries = 0
 				retrialInterval = certRequestRetrialInterval
 				<-timer.C
@@ -145,14 +141,6 @@
 			retries++
 			// Exponentially increase the backoff time.
 			retrialInterval = retrialInterval * 2
-=======
-		if err != nil {
-			glog.Errorf("CSR signing failed: %s", err)
-		} else if resp != nil && resp.IsApproved {
-			timer := time.NewTimer(na.getExpTime(resp))
-			glog.Info("CSR is approved successfully.")
-			na.writeToFile(privKey, resp.SignedCertChain)
->>>>>>> 2ef56276
 			<-timer.C
 		}
 	}
@@ -175,7 +163,7 @@
 }
 
 func (na *nodeAgentInternal) sendCSR() ([]byte, *pb.Response, error) {
-	glog.Info("Sending out CSR to CA...")
+	glog.Infof("Sending out CSR to CA...")
 	dialOptions, err := na.pr.GetDialOptions(na.config)
 	if err != nil {
 		glog.Errorf("Cannot construct the dial options with error %s", err)
@@ -204,7 +192,7 @@
 }
 
 func (na *nodeAgentInternal) writeToFile(privKey []byte, cert []byte) {
-	glog.Info("Write key and cert to local file.")
+	glog.Infof("Write key and cert to local file.")
 	if err := ioutil.WriteFile("serviceIdentityKey.pem", privKey, 0600); err != nil {
 		glog.Fatalf("Cannot write service identity private key file")
 	}
