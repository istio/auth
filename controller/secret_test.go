--- conflicted
+++ resolved
@@ -146,7 +146,6 @@
 	}
 }
 
-<<<<<<< HEAD
 func TestRecoverFromDeletedIstioSecret(t *testing.T) {
 	client := fake.NewSimpleClientset()
 	controller := NewSecretController(fakeCa{}, client.CoreV1(), metav1.NamespaceAll)
@@ -164,10 +163,7 @@
 	}
 }
 
-func TestUpdateExpiringSecret(t *testing.T) {
-=======
 func TestUpdateSecret(t *testing.T) {
->>>>>>> 9db5c7df
 	gvr := schema.GroupVersionResource{
 		Resource: "secrets",
 		Version:  "v1",
